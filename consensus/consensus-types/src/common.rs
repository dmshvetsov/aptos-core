// Copyright (c) Aptos
// SPDX-License-Identifier: Apache-2.0

use crate::proof_of_store::ProofOfStore;
use aptos_crypto::HashValue;
use aptos_types::validator_verifier::ValidatorVerifier;
use aptos_types::{account_address::AccountAddress, transaction::SignedTransaction};
use serde::{Deserialize, Serialize};
<<<<<<< HEAD
use std::collections::HashSet;
use std::fmt;
use std::fmt::Write;
=======
use std::{fmt, fmt::Write};
>>>>>>> 94699ef9

/// The round of a block is a consensus-internal counter, which starts with 0 and increases
/// monotonically. It is used for the protocol safety and liveness (please see the detailed
/// protocol description).
pub type Round = u64;
/// Author refers to the author's account address
pub type Author = AccountAddress;

#[derive(Clone, Debug, Eq, PartialEq, Deserialize, Serialize)]
pub struct TransactionSummary {
    pub sender: AccountAddress,
    pub sequence_number: u64,
}

impl fmt::Display for TransactionSummary {
    fn fmt(&self, f: &mut fmt::Formatter<'_>) -> fmt::Result {
        write!(f, "{}:{}", self.sender, self.sequence_number,)
    }
}

/// The payload in block.
#[derive(Deserialize, Serialize, Clone, Debug, PartialEq, Eq)]
pub enum Payload {
    Empty,
    DirectMempool(Vec<SignedTransaction>),
    InQuorumStore(Vec<ProofOfStore>),
}

impl Payload {
<<<<<<< HEAD
    pub fn new_empty() -> Self {
        Payload::Empty
=======
    pub fn empty() -> Self {
        Payload::DirectMempool(Vec::new())
>>>>>>> 94699ef9
    }

    pub fn is_empty(&self) -> bool {
        match self {
            Payload::DirectMempool(txns) => txns.is_empty(),
            Payload::InQuorumStore(proofs) => proofs.is_empty(),
            Payload::Empty => true,
        }
    }

    pub fn is_direct(&self) -> bool {
        match self {
            Payload::DirectMempool(_) => true,
            Payload::InQuorumStore(_) => false,
            Payload::Empty => false,
        }
    }

    pub fn verify(&self, validator: &ValidatorVerifier) -> anyhow::Result<()> {
        match self {
            Payload::Empty => Ok(()),
            Payload::DirectMempool(_) => Ok(()),
            Payload::InQuorumStore(proofs) => {
                for proof in proofs.iter() {
                    proof.verify(validator)?;
                }
                Ok(())
            }
        }
    }
}

impl fmt::Display for Payload {
    fn fmt(&self, f: &mut fmt::Formatter<'_>) -> fmt::Result {
        match self {
            Payload::DirectMempool(txns) => {
                write!(f, "InMemory txns: {}", txns.len())
            }
            Payload::InQuorumStore(proofs) => {
                write!(f, "InMemory poavs: {}", proofs.len())
            }
            Payload::Empty => write!(f, "Empty payload"),
        }
    }
}

/// The payload to filter.
#[derive(Deserialize, Serialize, Clone, Debug, PartialEq, Eq)]
pub enum PayloadFilter {
    DirectMempool(Vec<TransactionSummary>),
    InQuorumStore(HashSet<HashValue>),
    //
    Empty,
}

impl From<&Vec<&Payload>> for PayloadFilter {
    fn from(exclude_payloads: &Vec<&Payload>) -> Self {
        if exclude_payloads.is_empty() {
            return PayloadFilter::Empty;
        }
        let direct_mode = exclude_payloads.iter().any(|payload| payload.is_direct());

        if direct_mode {
            let mut exclude_txns = Vec::new();
            for payload in exclude_payloads {
                if let Payload::DirectMempool(txns) = payload {
                    for txn in txns {
                        exclude_txns.push(TransactionSummary {
                            sender: txn.sender(),
                            sequence_number: txn.sequence_number(),
                        });
                    }
                }
            }
            PayloadFilter::DirectMempool(exclude_txns)
        } else {
            let mut exclude_proofs = HashSet::new();
            for payload in exclude_payloads {
                if let Payload::InQuorumStore(proofs) = payload {
                    for proof in proofs {
                        exclude_proofs.insert(*proof.digest());
                    }
                }
            }
            PayloadFilter::InQuorumStore(exclude_proofs)
        }
    }
}

impl fmt::Display for PayloadFilter {
    fn fmt(&self, f: &mut fmt::Formatter<'_>) -> fmt::Result {
        match self {
            PayloadFilter::DirectMempool(excluded_txns) => {
                let mut txns_str = "".to_string();
                for tx in excluded_txns.iter() {
                    write!(txns_str, "{} ", tx)?;
                }
                write!(f, "{}", txns_str)
            }
            PayloadFilter::InQuorumStore(excluded_proofs) => {
                let mut txns_str = "".to_string();
                for proof in excluded_proofs.iter() {
                    write!(txns_str, "{} ", proof)?;
                }
                write!(f, "{}", txns_str)
            }
            PayloadFilter::Empty => {
                write!(f, "Empty filter")
            }
        }
    }
}<|MERGE_RESOLUTION|>--- conflicted
+++ resolved
@@ -6,13 +6,10 @@
 use aptos_types::validator_verifier::ValidatorVerifier;
 use aptos_types::{account_address::AccountAddress, transaction::SignedTransaction};
 use serde::{Deserialize, Serialize};
-<<<<<<< HEAD
 use std::collections::HashSet;
 use std::fmt;
 use std::fmt::Write;
-=======
-use std::{fmt, fmt::Write};
->>>>>>> 94699ef9
+
 
 /// The round of a block is a consensus-internal counter, which starts with 0 and increases
 /// monotonically. It is used for the protocol safety and liveness (please see the detailed
@@ -42,13 +39,8 @@
 }
 
 impl Payload {
-<<<<<<< HEAD
     pub fn new_empty() -> Self {
         Payload::Empty
-=======
-    pub fn empty() -> Self {
-        Payload::DirectMempool(Vec::new())
->>>>>>> 94699ef9
     }
 
     pub fn is_empty(&self) -> bool {
