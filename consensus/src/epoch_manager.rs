// Copyright (c) Aptos
// SPDX-License-Identifier: Apache-2.0

use crate::quorum_store::{
    batch_reader::BatchReader,
    quorum_store::{QuorumStore, QuorumStoreCommand},
    quorum_store_db::QuorumStoreDB,
    quorum_store_wrapper::QuorumStoreWrapper,
};
use crate::{
    block_storage::{
        tracing::{observe_block, BlockStage},
        BlockReader, BlockStore,
    },
    counters,
    data_manager::DataManager,
    error::{error_kind, DbError},
    experimental::{
        buffer_manager::{OrderedBlocks, ResetRequest},
        decoupled_execution_utils::prepare_phases_and_buffer_manager,
        ordering_state_computer::OrderingStateComputer,
    },
    liveness::{
        cached_proposer_election::CachedProposerElection,
        leader_reputation::{
            extract_epoch_to_proposers, AptosDBBackend, LeaderReputation,
            ProposerAndVoterHeuristic, ReputationHeuristic,
        },
        proposal_generator::{ChainHealthBackoffConfig, ProposalGenerator},
        proposer_election::ProposerElection,
        rotating_proposer_election::{choose_leader, RotatingProposer},
        round_proposer_election::RoundProposer,
        round_state::{ExponentialTimeInterval, RoundState},
    },
    logging::{LogEvent, LogSchema},
    metrics_safety_rules::MetricsSafetyRules,
    monitor,
    network::{IncomingBlockRetrievalRequest, NetworkReceivers, NetworkSender},
    network_interface::{ConsensusMsg, ConsensusNetworkSender},
    payload_client::QuorumStoreClient,
    payload_manager::PayloadManager,
    persistent_liveness_storage::{LedgerRecoveryData, PersistentLivenessStorage, RecoveryData},
    quorum_store::direct_mempool_quorum_store::DirectMempoolQuorumStore,
    recovery_manager::RecoveryManager,
    round_manager::{RoundManager, UnverifiedEvent, VerifiedEvent},
    state_replication::StateComputer,
    util::time_service::TimeService,
};
use anyhow::{bail, ensure, Context};
<<<<<<< HEAD
use aptos_config::config::{ConsensusConfig, NodeConfig, QuorumStoreConfig};
use aptos_global_constants::CONSENSUS_KEY;
=======
use aptos_config::config::{ConsensusConfig, NodeConfig};
use aptos_consensus_types::{
    common::{Author, Round},
    epoch_retrieval::EpochRetrievalRequest,
    request_response::PayloadRequest,
};
use aptos_event_notifications::ReconfigNotificationListener;
>>>>>>> 2334576f
use aptos_infallible::{duration_since_epoch, Mutex};
use aptos_logger::prelude::*;
use aptos_mempool::QuorumStoreRequest;
use aptos_secure_storage::{KVStorage, Storage};
use aptos_types::{
    account_address::AccountAddress,
    epoch_change::EpochChangeProof,
    epoch_state::EpochState,
    on_chain_config::{
        LeaderReputationType, OnChainConfigPayload, OnChainConsensusConfig, ProposerElectionType,
        ValidatorSet,
    },
    validator_signer::ValidatorSigner,
    validator_verifier::ValidatorVerifier,
};
use channel::{aptos_channel, message_queues::QueueStyle};
<<<<<<< HEAD
use consensus_types::{
    common::{Author, Round},
    epoch_retrieval::EpochRetrievalRequest,
    request_response::WrapperCommand,
};
use event_notifications::ReconfigNotificationListener;
=======
>>>>>>> 2334576f
use fail::fail_point;
use futures::{
    channel::{
        mpsc,
        mpsc::{unbounded, Receiver, Sender, UnboundedSender},
        oneshot,
    },
    SinkExt, StreamExt,
};
use itertools::Itertools;
use network::protocols::network::{ApplicationNetworkSender, Event};
use safety_rules::SafetyRulesManager;
use std::{
    cmp::Ordering,
    collections::HashMap,
    convert::TryInto,
    mem::{discriminant, Discriminant},
    sync::Arc,
    time::Duration,
};

/// Range of rounds (window) that we might be calling proposer election
/// functions with at any given time, in addition to the proposer history length.
const PROPSER_ELECTION_CACHING_WINDOW_ADDITION: usize = 3;
/// Number of rounds we expect storage to be ahead of the proposer round,
/// used for fetching data from DB.
const PROPSER_ROUND_BEHIND_STORAGE_BUFFER: usize = 10;

#[allow(clippy::large_enum_variant)]
pub enum LivenessStorageData {
    FullRecoveryData(RecoveryData),
    PartialRecoveryData(LedgerRecoveryData),
}

// Manager the components that shared across epoch and spawn per-epoch RoundManager with
// epoch-specific input.
pub struct EpochManager {
    author: Author,
    config: ConsensusConfig,
    time_service: Arc<dyn TimeService>,
    self_sender: channel::Sender<Event<ConsensusMsg>>,
    network_sender: ConsensusNetworkSender,
    timeout_sender: channel::Sender<Round>,
<<<<<<< HEAD
    quorum_store_to_mempool_tx: Sender<QuorumStoreRequest>,
=======
    quorum_store_enabled: bool,
    quorum_store_to_mempool_sender: Sender<QuorumStoreRequest>,
>>>>>>> 2334576f
    commit_state_computer: Arc<dyn StateComputer>,
    storage: Arc<dyn PersistentLivenessStorage>,
    safety_rules_manager: SafetyRulesManager,
    reconfig_events: ReconfigNotificationListener,
<<<<<<< HEAD
    data_manager: Arc<DataManager>,
=======
>>>>>>> 2334576f
    // channels to buffer manager
    buffer_manager_msg_tx: Option<aptos_channel::Sender<AccountAddress, VerifiedEvent>>,
    buffer_manager_reset_tx: Option<UnboundedSender<ResetRequest>>,
    // channels to round manager
    round_manager_tx: Option<
        aptos_channel::Sender<(Author, Discriminant<VerifiedEvent>), (Author, VerifiedEvent)>,
    >,
    round_manager_close_tx: Option<oneshot::Sender<oneshot::Sender<()>>>,
    epoch_state: Option<EpochState>,
    block_retrieval_tx:
        Option<aptos_channel::Sender<AccountAddress, IncomingBlockRetrievalRequest>>,
    quorum_store_storage: Arc<QuorumStoreDB>,
    // number of network_listener workers to handle QS Fragment messages, should be >= 1
    // the total number of network workers is num_network_workers_for_fragment+2
    num_network_workers_for_fragment: usize,
    // vector of network_listener channels to handle QS messages, including Batch, SignedDigest, Fragment
    // vec[0] for Batch, vec[1] for SignedDigest, vec[2],...,vec[num_network_workers_for_fragment+1] for Fragment
    quorum_store_msg_tx_vec: Vec<aptos_channel::Sender<AccountAddress, VerifiedEvent>>,
    wrapper_quorum_store_tx: Option<(
        aptos_channel::Sender<AccountAddress, VerifiedEvent>,
        Sender<oneshot::Sender<()>>,
    )>,
}

impl EpochManager {
    pub fn new(
        node_config: &NodeConfig,
        time_service: Arc<dyn TimeService>,
        self_sender: channel::Sender<Event<ConsensusMsg>>,
        network_sender: ConsensusNetworkSender,
        timeout_sender: channel::Sender<Round>,
        quorum_store_to_mempool_tx: Sender<QuorumStoreRequest>,
        commit_state_computer: Arc<dyn StateComputer>,
        storage: Arc<dyn PersistentLivenessStorage>,
        reconfig_events: ReconfigNotificationListener,
<<<<<<< HEAD
        data_manager: Arc<DataManager>,
=======
>>>>>>> 2334576f
    ) -> Self {
        let author = node_config.validator_network.as_ref().unwrap().peer_id();
        let config = node_config.consensus.clone();
        let path = node_config.storage.dir();
        let sr_config = &node_config.consensus.safety_rules;
        let safety_rules_manager = SafetyRulesManager::new(sr_config);
        Self {
            author,
            config,
            time_service,
            self_sender,
            network_sender,
            timeout_sender,
<<<<<<< HEAD
            quorum_store_to_mempool_tx,
=======
            quorum_store_enabled: false, // TODO: read form on chain config
            quorum_store_to_mempool_sender,
>>>>>>> 2334576f
            commit_state_computer,
            storage,
            safety_rules_manager,
            reconfig_events,
<<<<<<< HEAD
            data_manager,
=======
>>>>>>> 2334576f
            buffer_manager_msg_tx: None,
            buffer_manager_reset_tx: None,
            round_manager_tx: None,
            round_manager_close_tx: None,
            epoch_state: None,
            block_retrieval_tx: None,
            quorum_store_storage: Arc::new(QuorumStoreDB::new(path)),
            num_network_workers_for_fragment: 2,
            quorum_store_msg_tx_vec: Vec::new(),
            wrapper_quorum_store_tx: None,
        }
    }

    fn epoch_state(&self) -> &EpochState {
        self.epoch_state
            .as_ref()
            .expect("EpochManager not started yet")
    }

    fn epoch(&self) -> u64 {
        self.epoch_state().epoch
    }

    fn create_round_state(
        &self,
        time_service: Arc<dyn TimeService>,
        timeout_sender: channel::Sender<Round>,
    ) -> RoundState {
        let time_interval = Box::new(ExponentialTimeInterval::new(
            Duration::from_millis(self.config.round_initial_timeout_ms),
            self.config.round_timeout_backoff_exponent_base,
            self.config.round_timeout_backoff_max_exponent,
        ));
        RoundState::new(time_interval, time_service, timeout_sender)
    }

    /// Create a proposer election handler based on proposers
    fn create_proposer_election(
        &self,
        epoch_state: &EpochState,
        onchain_config: &OnChainConsensusConfig,
    ) -> Box<dyn ProposerElection + Send + Sync> {
        let proposers = epoch_state
            .verifier
            .get_ordered_account_addresses_iter()
            .collect::<Vec<_>>();
        match &onchain_config.proposer_election_type() {
            ProposerElectionType::RotatingProposer(contiguous_rounds) => {
                Box::new(RotatingProposer::new(proposers, *contiguous_rounds))
            }
            // We don't really have a fixed proposer!
            ProposerElectionType::FixedProposer(contiguous_rounds) => {
                let proposer = choose_leader(proposers);
                Box::new(RotatingProposer::new(vec![proposer], *contiguous_rounds))
            }
            ProposerElectionType::LeaderReputation(leader_reputation_type) => {
                let (
                    heuristic,
                    window_size,
                    weight_by_voting_power,
                    use_history_from_previous_epoch_max_count,
                ) = match &leader_reputation_type {
                    LeaderReputationType::ProposerAndVoter(proposer_and_voter_config)
                    | LeaderReputationType::ProposerAndVoterV2(proposer_and_voter_config) => {
                        let proposer_window_size = proposers.len()
                            * proposer_and_voter_config.proposer_window_num_validators_multiplier;
                        let voter_window_size = proposers.len()
                            * proposer_and_voter_config.voter_window_num_validators_multiplier;
                        let heuristic: Box<dyn ReputationHeuristic> =
                            Box::new(ProposerAndVoterHeuristic::new(
                                self.author,
                                proposer_and_voter_config.active_weight,
                                proposer_and_voter_config.inactive_weight,
                                proposer_and_voter_config.failed_weight,
                                proposer_and_voter_config.failure_threshold_percent,
                                voter_window_size,
                                proposer_window_size,
                                leader_reputation_type.use_reputation_window_from_stale_end(),
                            ));
                        (
                            heuristic,
                            std::cmp::max(proposer_window_size, voter_window_size),
                            proposer_and_voter_config.weight_by_voting_power,
                            proposer_and_voter_config.use_history_from_previous_epoch_max_count,
                        )
                    }
                };

                let seek_len = onchain_config.leader_reputation_exclude_round() as usize
                    + onchain_config.max_failed_authors_to_store()
                    + PROPSER_ROUND_BEHIND_STORAGE_BUFFER;

                let backend = Box::new(AptosDBBackend::new(
                    window_size,
                    seek_len,
                    self.storage.aptos_db(),
                ));
                let voting_powers: Vec<_> = if weight_by_voting_power {
                    proposers
                        .iter()
                        .map(|p| epoch_state.verifier.get_voting_power(p).unwrap())
                        .collect()
                } else {
                    vec![1; proposers.len()]
                };

                // Genesis is epoch=0
                // First block (after genesis) is epoch=1, and is the only block in that epoch.
                // It has no votes, so we skip it unless we are in epoch 1, as otherwise it will
                // skew leader elections for exclude_round number of rounds.
                let first_epoch_to_consider = std::cmp::max(
                    if epoch_state.epoch == 1 { 1 } else { 2 },
                    epoch_state
                        .epoch
                        .saturating_sub(use_history_from_previous_epoch_max_count as u64),
                );
                // If we are considering beyond the current epoch, we need to fetch validators for those epochs
                let epoch_to_proposers = if epoch_state.epoch > first_epoch_to_consider {
                    self.storage
                        .aptos_db()
                        .get_epoch_ending_ledger_infos(first_epoch_to_consider - 1, epoch_state.epoch)
                        .and_then(|proof| {
                            ensure!(proof.ledger_info_with_sigs.len() as u64 == (epoch_state.epoch - (first_epoch_to_consider - 1)));
                            extract_epoch_to_proposers(proof, epoch_state.epoch, &proposers, (window_size + seek_len) as u64)
                        })
                        .unwrap_or_else(|err| {
                            error!("Couldn't create leader reputation with history across epochs, {:?}", err);
                            HashMap::from([(epoch_state.epoch, proposers)])
                        })
                } else {
                    HashMap::from([(epoch_state.epoch, proposers)])
                };

                info!(
                    "Starting epoch {}: proposers across epochs for leader election: {:?}",
                    epoch_state.epoch,
                    epoch_to_proposers
                        .iter()
                        .map(|(epoch, proposers)| (epoch, proposers.len()))
                        .sorted()
                        .collect::<Vec<_>>()
                );

                let proposer_election = Box::new(LeaderReputation::new(
                    epoch_state.epoch,
                    epoch_to_proposers,
                    voting_powers,
                    backend,
                    heuristic,
                    onchain_config.leader_reputation_exclude_round(),
                    leader_reputation_type.use_root_hash_for_seed(),
                    self.config.window_for_chain_health,
                ));
                // LeaderReputation is not cheap, so we can cache the amount of rounds round_manager needs.
                Box::new(CachedProposerElection::new(
                    epoch_state.epoch,
                    proposer_election,
                    onchain_config.max_failed_authors_to_store()
                        + PROPSER_ELECTION_CACHING_WINDOW_ADDITION,
                ))
            }
            ProposerElectionType::RoundProposer(round_proposers) => {
                // Hardcoded to the first proposer
                let default_proposer = proposers.first().unwrap();
                Box::new(RoundProposer::new(
                    round_proposers.clone(),
                    *default_proposer,
                ))
            }
        }
    }

    fn process_epoch_retrieval(
        &mut self,
        request: EpochRetrievalRequest,
        peer_id: AccountAddress,
    ) -> anyhow::Result<()> {
        debug!(
            LogSchema::new(LogEvent::ReceiveEpochRetrieval)
                .remote_peer(peer_id)
                .epoch(self.epoch()),
            "[EpochManager] receive {}", request,
        );
        let proof = self
            .storage
            .aptos_db()
            .get_epoch_ending_ledger_infos(request.start_epoch, request.end_epoch)
            .map_err(DbError::from)
            .context("[EpochManager] Failed to get epoch proof")?;
        let msg = ConsensusMsg::EpochChangeProof(Box::new(proof));
        self.network_sender.send_to(peer_id, msg).context(format!(
            "[EpochManager] Failed to send epoch proof to {}",
            peer_id
        ))
    }

    fn process_different_epoch(
        &mut self,
        different_epoch: u64,
        peer_id: AccountAddress,
    ) -> anyhow::Result<()> {
        debug!(
            LogSchema::new(LogEvent::ReceiveMessageFromDifferentEpoch)
                .remote_peer(peer_id)
                .epoch(self.epoch()),
            remote_epoch = different_epoch,
        );
        match different_epoch.cmp(&self.epoch()) {
            Ordering::Less => {
                if self
                    .epoch_state()
                    .verifier
                    .get_voting_power(&self.author)
                    .is_some()
                {
                    // Ignore message from lower epoch if we're part of the validator set, the node would eventually see messages from
                    // higher epoch and request a proof
                    sample!(
                        SampleRate::Duration(Duration::from_secs(1)),
                        debug!("Discard message from lower epoch {} from {}", different_epoch, peer_id);
                    );
                    Ok(())
                } else {
                    // reply back the epoch change proof if we're not part of the validator set since we won't broadcast
                    // timeout in this epoch
                    monitor!(
                        "process_epoch_retrieval",
                        self.process_epoch_retrieval(
                            EpochRetrievalRequest {
                                start_epoch: different_epoch,
                                end_epoch: self.epoch(),
                            },
                            peer_id
                        )
                    )
                }
            }
            // We request proof to join higher epoch
            Ordering::Greater => {
                let request = EpochRetrievalRequest {
                    start_epoch: self.epoch(),
                    end_epoch: different_epoch,
                };
                let msg = ConsensusMsg::EpochRetrievalRequest(Box::new(request));
                self.network_sender.send_to(peer_id, msg).context(format!(
                    "[EpochManager] Failed to send epoch retrieval to {}",
                    peer_id
                ))
            }
            Ordering::Equal => {
                bail!("[EpochManager] Same epoch should not come to process_different_epoch");
            }
        }
    }

    async fn initiate_new_epoch(&mut self, proof: EpochChangeProof) -> anyhow::Result<()> {
        let ledger_info = proof
            .verify(self.epoch_state())
            .context("[EpochManager] Invalid EpochChangeProof")?;
        info!(
            LogSchema::new(LogEvent::NewEpoch).epoch(ledger_info.ledger_info().next_block_epoch()),
            "Received verified epoch change",
        );

        // shutdown existing processor first to avoid race condition with state sync.
        self.shutdown_current_processor().await;
        // make sure storage is on this ledger_info too, it should be no-op if it's already committed
        // panic if this doesn't succeed since the current processors are already shutdown.
        self.commit_state_computer
            .sync_to(ledger_info.clone())
            .await
            .context(format!(
                "[EpochManager] State sync to new epoch {}",
                ledger_info
            ))
            .expect("Failed to sync to new epoch");

        monitor!("reconfig", self.await_reconfig_notification().await);
        Ok(())
    }

    fn spawn_direct_mempool_quorum_store(
        &mut self,
<<<<<<< HEAD
        consensus_to_quorum_store_rx: Receiver<WrapperCommand>,
=======
        consensus_to_quorum_store_receiver: Receiver<PayloadRequest>,
>>>>>>> 2334576f
    ) {
        let quorum_store = DirectMempoolQuorumStore::new(
            self.quorum_store_to_mempool_tx.clone(),
            self.config.mempool_txn_pull_timeout_ms,
        );
        // TODO: do we need to destroy the async thread with explicit shutdown?
        tokio::spawn(quorum_store.start(consensus_to_quorum_store_rx));

        // if let Err(e) = spawn_named!(
        //     &("QuorumStore epoch ".to_owned() + &self.epoch().to_string()),
        //     quorum_store.start(consensus_to_quorum_store_rx)
        // ) {
        //     debug!("QS: spawn_named quorum store error {:?}", e);
        // }
    }

    fn spawn_quorum_store(
        &mut self,
        config: QuorumStoreConfig,
        network_sender: NetworkSender,
        verifier: ValidatorVerifier,
        wrapper_command_rx: tokio::sync::mpsc::Receiver<QuorumStoreCommand>,
    ) -> Arc<BatchReader> {
        let backend = &self.config.safety_rules.backend;
        let storage: Storage = backend.try_into().expect("Unable to initialize storage");
        if let Err(error) = storage.available() {
            panic!("Storage is not available: {:?}", error);
        }
        let private_key = storage
            .get(CONSENSUS_KEY)
            .map(|v| v.value)
            .expect("Unable to get private key");
        let signer = ValidatorSigner::new(self.author, private_key);

        let mut quorum_store_msg_rx_vec = Vec::new();
        self.quorum_store_msg_tx_vec.clear();
        for _ in 0..self.num_network_workers_for_fragment + 2 {
            let (quorum_store_msg_tx, quorum_store_msg_rx) =
                aptos_channel::new::<AccountAddress, VerifiedEvent>(
                    QueueStyle::FIFO,
                    self.config.channel_size,
                    None,
                );
            self.quorum_store_msg_tx_vec.push(quorum_store_msg_tx);
            quorum_store_msg_rx_vec.push(quorum_store_msg_rx);
        }

        let reader_db = self.storage.aptos_db();
        let latest_ledger_info_with_sigs = reader_db
            .get_latest_ledger_info()
            .expect("could not get latest ledger info");
        let last_committed_round = if latest_ledger_info_with_sigs
            .ledger_info()
            .commit_info()
            .epoch()
            == self.epoch()
        {
            latest_ledger_info_with_sigs
                .ledger_info()
                .commit_info()
                .round()
        } else {
            0
        };

        let (quorum_store, batch_reader) = QuorumStore::new(
            self.epoch(),
            last_committed_round,
            self.author,
            self.quorum_store_storage.clone(),
            quorum_store_msg_rx_vec,
            self.quorum_store_msg_tx_vec.clone(),
            network_sender,
            config,
            verifier,
            signer,
            wrapper_command_rx,
        );

        let metrics_monitor = tokio_metrics::TaskMonitor::new();
        {
            let metrics_monitor = metrics_monitor.clone();
            tokio::spawn(async move {
                for interval in metrics_monitor.intervals() {
                    println!("QuorumStore:{:?}", interval);
                    tokio::time::sleep(Duration::from_secs(5)).await;
                }
            });
        }
        tokio::spawn(quorum_store.start());

        // if let Err(e) = spawn_named!(
        //     &("QuorumStore epoch ".to_owned() + &self.epoch().to_string()),
        //     metrics_monitor.instrument(quorum_store.start())
        // ) {
        //     debug!("QS: spawn_named QuorumStore error {:?}", e);
        // }
        batch_reader
    }

    fn spawn_quorum_store_wrapper(
        &mut self,
        network_sender: NetworkSender,
        consensus_to_quorum_store_rx: Receiver<WrapperCommand>,
        wrapper_to_quorum_store_tx: tokio::sync::mpsc::Sender<QuorumStoreCommand>,
        qs_config: &QuorumStoreConfig,
        num_validators: usize,
        block_store: Arc<dyn BlockReader + Send + Sync>,
    ) {
        // TODO: make this not use a ConsensusRequest
        let (wrapper_quorum_store_msg_tx, wrapper_quorum_store_msg_rx) =
            aptos_channel::new::<AccountAddress, VerifiedEvent>(
                QueueStyle::FIFO,
                self.config.channel_size,
                None,
            );

        let (wrapper_shutdown_tx, wrapper_shutdown_rx) = mpsc::channel(0);

        self.wrapper_quorum_store_tx = Some((wrapper_quorum_store_msg_tx, wrapper_shutdown_tx));

        let quorum_store_wrapper = QuorumStoreWrapper::new(
            self.epoch(),
            self.quorum_store_storage.clone(),
            self.quorum_store_to_mempool_tx.clone(),
            wrapper_to_quorum_store_tx,
            self.config.mempool_txn_pull_timeout_ms,
            qs_config.mempool_txn_pull_max_count,
            qs_config.mempool_txn_pull_max_bytes,
            qs_config.max_batch_counts,
            qs_config.max_batch_bytes,
            qs_config.batch_expiry_round_gap_when_init,
            qs_config.batch_expiry_round_gap_behind_latest_certified,
            qs_config.batch_expiry_round_gap_beyond_latest_certified,
            qs_config.end_batch_ms,
            qs_config.back_pressure_factor * num_validators,
            block_store,
        );
        let metrics_monitor = tokio_metrics::TaskMonitor::new();
        {
            let metrics_monitor = metrics_monitor.clone();
            tokio::spawn(async move {
                for interval in metrics_monitor.intervals() {
                    println!("QuorumStoreWrapper:{:?}", interval);
                    tokio::time::sleep(Duration::from_secs(5)).await;
                }
            });
        }

        // TODO: parameter? bring back back-off?
        let interval = tokio::time::interval(Duration::from_millis(
            qs_config.mempool_pulling_interval as u64,
        ));

        tokio::spawn(quorum_store_wrapper.start(
            network_sender,
            consensus_to_quorum_store_rx,
            wrapper_shutdown_rx,
            wrapper_quorum_store_msg_rx,
            interval,
        ));

        // _ = spawn_named!(
        //     &("QuorumStoreWrapper epoch ".to_owned() + &self.epoch().to_string()),
        //     metrics_monitor.instrument(quorum_store_wrapper.start(
        //         network_sender,
        //         consensus_to_quorum_store_rx,
        //         wrapper_shutdown_rx,
        //         wrapper_quorum_store_msg_rx,
        //     ))
        // );
    }

    fn spawn_block_retrieval_task(&mut self, epoch: u64, block_store: Arc<BlockStore>) {
        let (request_tx, mut request_rx) = aptos_channel::new(
            QueueStyle::LIFO,
            1,
            Some(&counters::BLOCK_RETRIEVAL_TASK_MSGS),
        );
        let task = async move {
            info!(epoch = epoch, "Block retrieval task starts");
            while let Some(request) = request_rx.next().await {
                if let Err(e) = monitor!(
                    "process_block_retrieval",
                    block_store.process_block_retrieval(request).await
                ) {
                    warn!(epoch = epoch, error = ?e, kind = error_kind(&e));
                }
            }
            info!(epoch = epoch, "Block retrieval task stops");
        };
        self.block_retrieval_tx = Some(request_tx);
        tokio::spawn(task);
    }

    /// this function spawns the phases and a buffer manager
    /// it sets `self.commit_msg_tx` to a new aptos_channel::Sender and returns an OrderingStateComputer
    fn spawn_decoupled_execution(
        &mut self,
        safety_rules_container: Arc<Mutex<MetricsSafetyRules>>,
        verifier: ValidatorVerifier,
    ) -> OrderingStateComputer {
        let network_sender = NetworkSender::new(
            self.author,
            self.network_sender.clone(),
            self.self_sender.clone(),
            verifier.clone(),
        );

        let (block_tx, block_rx) = unbounded::<OrderedBlocks>();
        let (reset_tx, reset_rx) = unbounded::<ResetRequest>();

        let (commit_msg_tx, commit_msg_rx) = aptos_channel::new::<AccountAddress, VerifiedEvent>(
            QueueStyle::FIFO,
            self.config.channel_size,
            Some(&counters::BUFFER_MANAGER_MSGS),
        );

        self.buffer_manager_msg_tx = Some(commit_msg_tx);
        self.buffer_manager_reset_tx = Some(reset_tx.clone());

        let (execution_phase, signing_phase, persisting_phase, buffer_manager) =
            prepare_phases_and_buffer_manager(
                self.author,
                self.commit_state_computer.clone(),
                safety_rules_container,
                network_sender,
                commit_msg_rx,
                self.commit_state_computer.clone(),
                block_rx,
                reset_rx,
                verifier,
            );

        tokio::spawn(execution_phase.start());
        tokio::spawn(signing_phase.start());
        tokio::spawn(persisting_phase.start());
        tokio::spawn(buffer_manager.start());

        OrderingStateComputer::new(block_tx, self.commit_state_computer.clone(), reset_tx)
    }

    async fn shutdown_current_processor(&mut self) {
        if let Some(close_tx) = self.round_manager_close_tx.take() {
            // Release the previous RoundManager, especially the SafetyRule client
            let (ack_tx, ack_rx) = oneshot::channel();
            close_tx
                .send(ack_tx)
                .expect("[EpochManager] Fail to drop round manager");
            ack_rx
                .await
                .expect("[EpochManager] Fail to drop round manager");
        }
        self.round_manager_tx = None;

        if let Some((_, mut wrapper_shutdown_tx)) = self.wrapper_quorum_store_tx.take() {
            let (ack_tx, ack_rx) = oneshot::channel();
            wrapper_shutdown_tx
                .send(ack_tx)
                .await
                .expect("Could not send shutdown indicator to QuorumStoreWrapper");
            ack_rx.await.expect("Failed to stop QuorumStoreWrapper");
        }

        // Shutdown the previous buffer manager, to release the SafetyRule client
        self.buffer_manager_msg_tx = None;
        if let Some(mut tx) = self.buffer_manager_reset_tx.take() {
            let (ack_tx, ack_rx) = oneshot::channel();
            tx.send(ResetRequest {
                tx: ack_tx,
                stop: true,
            })
            .await
            .expect("[EpochManager] Fail to drop buffer manager");
            ack_rx
                .await
                .expect("[EpochManager] Fail to drop buffer manager");
        }

        // Shutdown the block retrieval task by dropping the sender
        self.block_retrieval_tx = None;
    }

    async fn start_recovery_manager(
        &mut self,
        ledger_data: LedgerRecoveryData,
        epoch_state: EpochState,
    ) {
        let network_sender = NetworkSender::new(
            self.author,
            self.network_sender.clone(),
            self.self_sender.clone(),
            epoch_state.verifier.clone(),
        );
        let (recovery_manager_tx, recovery_manager_rx) = aptos_channel::new(
            QueueStyle::LIFO,
            1,
            Some(&counters::ROUND_MANAGER_CHANNEL_MSGS),
        );
        self.round_manager_tx = Some(recovery_manager_tx);
        let (close_tx, close_rx) = oneshot::channel();
        self.round_manager_close_tx = Some(close_tx);
        let recovery_manager = RecoveryManager::new(
            epoch_state,
            network_sender,
            self.storage.clone(),
            self.commit_state_computer.clone(),
            ledger_data.committed_round(),
        );
        tokio::spawn(recovery_manager.start(recovery_manager_rx, close_rx));
    }

    async fn start_round_manager(
        &mut self,
        recovery_data: RecoveryData,
        epoch_state: EpochState,
        onchain_config: OnChainConsensusConfig,
        quorum_store_enabled: bool,
    ) {
        let epoch = epoch_state.epoch;
        counters::EPOCH.set(epoch_state.epoch as i64);
        counters::CURRENT_EPOCH_VALIDATORS.set(epoch_state.verifier.len() as i64);
        info!(
            epoch = epoch_state.epoch,
            validators = epoch_state.verifier.to_string(),
            root_block = %recovery_data.root_block(),
            "Starting new epoch",
        );
        let last_vote = recovery_data.last_vote();

        info!(epoch = epoch, "Update SafetyRules");

        let mut safety_rules =
            MetricsSafetyRules::new(self.safety_rules_manager.client(), self.storage.clone());
        if let Err(error) = safety_rules.perform_initialize() {
            error!(
                epoch = epoch,
                error = error,
                "Unable to initialize safety rules.",
            );
        }

        info!(epoch = epoch, "Create RoundState");
        let round_state =
            self.create_round_state(self.time_service.clone(), self.timeout_sender.clone());

        info!(epoch = epoch, "Create ProposerElection");
        let proposer_election = self.create_proposer_election(&epoch_state, &onchain_config);
        let network_sender = NetworkSender::new(
            self.author,
            self.network_sender.clone(),
            self.self_sender.clone(),
            epoch_state.verifier.clone(),
        );
        let chain_health_backoff_config =
            ChainHealthBackoffConfig::new(self.config.chain_health_backoff.clone());
        let safety_rules_container = Arc::new(Mutex::new(safety_rules));

<<<<<<< HEAD
        self.commit_state_computer.new_epoch(&epoch_state);
=======
        let payload_manager = Arc::from(PayloadManager::DirectMempool); // TODO: check if QuorumStore is enabled.

        self.commit_state_computer
            .new_epoch(&epoch_state, payload_manager.clone());
>>>>>>> 2334576f
        let state_computer = if onchain_config.decoupled_execution() {
            Arc::new(self.spawn_decoupled_execution(
                safety_rules_container.clone(),
                epoch_state.verifier.clone(),
            ))
        } else {
            self.commit_state_computer.clone()
        };

        info!(epoch = epoch, "Create BlockStore");
        let block_store = Arc::new(BlockStore::new(
            Arc::clone(&self.storage),
            recovery_data,
            state_computer,
            self.config.max_pruned_blocks_in_mem,
            Arc::clone(&self.time_service),
            onchain_config.back_pressure_limit(),
<<<<<<< HEAD
            self.data_manager.clone(),
=======
            payload_manager,
>>>>>>> 2334576f
        ));

        // Start QuorumStore
        let (consensus_to_quorum_store_tx, consensus_to_quorum_store_rx) =
            mpsc::channel(self.config.intra_consensus_channel_buffer_size);
<<<<<<< HEAD
        if self.config.use_quorum_store {
            // TODO: grab config.
            // TODO: think about these numbers
            // LANDING QS TODO: move to config file
            let config = QuorumStoreConfig::default();

            // update the number of network_listener workers when start a new round_manager
            self.num_network_workers_for_fragment = usize::max(
                1,
                epoch_state.verifier.len() / config.num_nodes_per_worker_handles,
            );

            let (wrapper_quorum_store_tx, wrapper_quorum_store_rx) =
                tokio::sync::mpsc::channel(config.channel_size);
            let data_reader = self.spawn_quorum_store(
                config.clone(),
                network_sender.clone(),
                epoch_state.verifier.clone(),
                wrapper_quorum_store_rx,
            );

            self.data_manager.enable_quorum_store();
            self.data_manager
                .new_epoch(data_reader.clone(), consensus_to_quorum_store_tx.clone());

            self.spawn_quorum_store_wrapper(
                network_sender.clone(),
                consensus_to_quorum_store_rx,
                wrapper_quorum_store_tx,
                &config,
                epoch_state.verifier.len(),
                block_store.clone(),
            );
        } else {
            self.spawn_direct_mempool_quorum_store(consensus_to_quorum_store_rx);
        }

        let payload_manager = QuorumStoreClient::new(
            consensus_to_quorum_store_tx,
            self.config.quorum_store_poll_count,
=======
        self.spawn_direct_mempool_quorum_store(consensus_to_quorum_store_rx);

        let payload_client = QuorumStoreClient::new(
            consensus_to_quorum_store_tx,
            self.config.quorum_store_poll_count, // TODO: consider moving it to a quorum store config in later PRs.
>>>>>>> 2334576f
            self.config.quorum_store_pull_timeout_ms,
        );

        info!(epoch = epoch, "Create ProposalGenerator");
        // txn manager is required both by proposal generator (to pull the proposers)
        // and by event processor (to update their status).
        let proposal_generator = ProposalGenerator::new(
            self.author,
            block_store.clone(),
            Arc::new(payload_client),
            self.time_service.clone(),
            self.config.max_sending_block_txns,
            self.config.max_sending_block_bytes,
            onchain_config.max_failed_authors_to_store(),
            chain_health_backoff_config,
            quorum_store_enabled,
        );

        let (round_manager_tx, round_manager_rx) = aptos_channel::new(
            QueueStyle::LIFO,
            1,
            Some(&counters::ROUND_MANAGER_CHANNEL_MSGS),
        );

        self.round_manager_tx = Some(round_manager_tx.clone());

        counters::TOTAL_VOTING_POWER.set(epoch_state.verifier.total_voting_power() as f64);
        counters::VALIDATOR_VOTING_POWER.set(
            epoch_state
                .verifier
                .get_voting_power(&self.author)
                .unwrap_or(0) as f64,
        );

        let mut round_manager = RoundManager::new(
            epoch_state,
            block_store.clone(),
            round_state,
            proposer_election,
            proposal_generator,
            safety_rules_container,
            network_sender,
            self.storage.clone(),
            onchain_config,
            round_manager_tx,
            self.config.clone(),
        );

        round_manager.init(last_vote).await;

        let (close_tx, close_rx) = oneshot::channel();
        self.round_manager_close_tx = Some(close_tx);
        tokio::spawn(round_manager.start(round_manager_rx, close_rx));

        self.spawn_block_retrieval_task(epoch, block_store);
    }

    async fn start_new_epoch(&mut self, payload: OnChainConfigPayload) {
        let validator_set: ValidatorSet = payload
            .get()
            .expect("failed to get ValidatorSet from payload");
        let epoch_state = EpochState {
            epoch: payload.epoch(),
            verifier: (&validator_set).into(),
        };

        let onchain_config: anyhow::Result<OnChainConsensusConfig> = payload.get();
        if let Err(error) = &onchain_config {
            error!("Failed to read on-chain consensus config {}", error);
        }

        self.epoch_state = Some(epoch_state.clone());

        match self.storage.start() {
            LivenessStorageData::FullRecoveryData(initial_data) => {
                self.start_round_manager(
                    initial_data,
                    epoch_state,
                    onchain_config.unwrap_or_default(),
                    self.quorum_store_enabled,
                )
                .await
            }
            LivenessStorageData::PartialRecoveryData(ledger_data) => {
                self.start_recovery_manager(ledger_data, epoch_state).await
            }
        }
    }

    async fn process_message(
        &mut self,
        peer_id: AccountAddress,
        consensus_msg: ConsensusMsg,
    ) -> anyhow::Result<()> {
        fail_point!("consensus::process::any", |_| {
            Err(anyhow::anyhow!("Injected error in process_message"))
        });

        if let ConsensusMsg::ProposalMsg(proposal) = &consensus_msg {
            observe_block(
                proposal.proposal().timestamp_usecs(),
                BlockStage::EPOCH_MANAGER_RECEIVED,
            );
        }
        // we can't verify signatures from a different epoch
        let maybe_unverified_event = self.check_epoch(peer_id, consensus_msg).await?;

        if let Some(unverified_event) = maybe_unverified_event {
            // same epoch -> run well-formedness + signature check
            let verified_event = monitor!(
                "verify_message",
                unverified_event
                    .clone()
<<<<<<< HEAD
                    .verify(peer_id, &self.epoch_state().verifier)
=======
                    .verify(&self.epoch_state().verifier, self.quorum_store_enabled)
>>>>>>> 2334576f
            )
            .context("[EpochManager] Verify event")
            .map_err(|err| {
                error!(
                    SecurityEvent::ConsensusInvalidMessage,
                    remote_peer = peer_id,
                    error = ?err,
                    unverified_event = unverified_event
                );
                err
            })?;

            // process the verified event
            self.process_event(peer_id, verified_event)?;
        }
        Ok(())
    }

    async fn check_epoch(
        &mut self,
        peer_id: AccountAddress,
        msg: ConsensusMsg,
    ) -> anyhow::Result<Option<UnverifiedEvent>> {
        match msg {
            ConsensusMsg::ProposalMsg(_)
            | ConsensusMsg::SyncInfo(_)
            | ConsensusMsg::VoteMsg(_)
            | ConsensusMsg::CommitVoteMsg(_)
            | ConsensusMsg::CommitDecisionMsg(_)
            | ConsensusMsg::SignedDigestMsg(_)
            | ConsensusMsg::FragmentMsg(_)
            | ConsensusMsg::BatchMsg(_)
            | ConsensusMsg::ProofOfStoreBroadcastMsg(_) => {
                let event: UnverifiedEvent = msg.into();
                if event.epoch() == self.epoch() {
                    return Ok(Some(event));
                } else {
                    monitor!(
                        "process_different_epoch_consensus_msg",
                        self.process_different_epoch(event.epoch(), peer_id)
                    )?;
                }
            }
            ConsensusMsg::EpochChangeProof(proof) => {
                let msg_epoch = proof.epoch()?;
                debug!(
                    LogSchema::new(LogEvent::ReceiveEpochChangeProof)
                        .remote_peer(peer_id)
                        .epoch(self.epoch()),
                    "Proof from epoch {}", msg_epoch,
                );
                if msg_epoch == self.epoch() {
                    monitor!("process_epoch_proof", self.initiate_new_epoch(*proof).await)?;
                } else {
                    bail!(
                        "[EpochManager] Unexpected epoch proof from epoch {}, local epoch {}",
                        msg_epoch,
                        self.epoch()
                    );
                }
            }
            ConsensusMsg::EpochRetrievalRequest(request) => {
                ensure!(
                    request.end_epoch <= self.epoch(),
                    "[EpochManager] Received EpochRetrievalRequest beyond what we have locally"
                );
                monitor!(
                    "process_epoch_retrieval",
                    self.process_epoch_retrieval(*request, peer_id)
                )?;
            }
            _ => {
                bail!("[EpochManager] Unexpected messages: {:?}", msg);
            }
        }
        Ok(None)
    }

    fn process_event(
        &mut self,
        peer_id: AccountAddress,
        event: VerifiedEvent,
    ) -> anyhow::Result<()> {
        if let VerifiedEvent::ProposalMsg(proposal) = &event {
            observe_block(
                proposal.proposal().timestamp_usecs(),
                BlockStage::EPOCH_MANAGER_VERIFIED,
            );
        }
        match event {
            wrapper_quorum_store_event @ VerifiedEvent::ProofOfStoreBroadcast(_) => {
                if let Some((wrapper_net_sender, _)) = &mut self.wrapper_quorum_store_tx {
                    wrapper_net_sender.push(peer_id, wrapper_quorum_store_event)?;
                } else {
                    bail!("QuorumStore wrapper not started but received QuorumStore Message");
                }
            }
            // quorum_store_event @ (VerifiedEvent::SignedDigest(_)
            // | VerifiedEvent::Fragment(_)
            // | VerifiedEvent::Batch(_)) => {
            //     let idx = peer_id.to_vec()[0] as usize % self.num_network_workers_for_fragment;
            //     debug!(
            //         "QS: peer_id {:?},  # network_worker {}, hashed to idx {}",
            //         peer_id, self.num_network_workers_for_fragment, idx
            //     );
            //     let sender = &mut self.quorum_store_msg_tx_vec[idx];
            //     sender.push(peer_id, quorum_store_event)?;
            // }
            quorum_store_event @ VerifiedEvent::Batch(_) => {
                let sender = &mut self.quorum_store_msg_tx_vec[0];
                sender.push(peer_id, quorum_store_event)?;
            }
            quorum_store_event @ VerifiedEvent::SignedDigest(_) => {
                let sender = &mut self.quorum_store_msg_tx_vec[1];
                sender.push(peer_id, quorum_store_event)?;
            }
            quorum_store_event @ VerifiedEvent::Fragment(_) => {
                let idx = peer_id.to_vec()[0] as usize % self.num_network_workers_for_fragment + 2;
                debug!(
                    "QS: peer_id {:?},  # network_worker {}, hashed to idx {}",
                    peer_id, self.num_network_workers_for_fragment, idx
                );
                let sender = &mut self.quorum_store_msg_tx_vec[idx];
                sender.push(peer_id, quorum_store_event)?;
            }
            buffer_manager_event @ (VerifiedEvent::CommitVote(_)
            | VerifiedEvent::CommitDecision(_)) => {
                if let Some(sender) = &mut self.buffer_manager_msg_tx {
                    sender.push(peer_id, buffer_manager_event)?;
                } else {
                    bail!("Commit Phase not started but received Commit Message (CommitVote/CommitDecision)");
                }
            }
            round_manager_event => {
                self.forward_to_round_manager(peer_id, round_manager_event);
            }
        }
        Ok(())
    }

    fn forward_to_round_manager(&mut self, peer_id: Author, event: VerifiedEvent) {
        let sender = self
            .round_manager_tx
            .as_mut()
            .expect("RoundManager not started");
        if let Err(e) = sender.push((peer_id, discriminant(&event)), (peer_id, event)) {
            error!("Failed to send event to round manager {:?}", e);
        }
    }

    fn process_block_retrieval(
        &self,
        peer_id: Author,
        request: IncomingBlockRetrievalRequest,
    ) -> anyhow::Result<()> {
        fail_point!("consensus::process::any", |_| {
            Err(anyhow::anyhow!("Injected error in process_block_retrieval"))
        });
        if let Some(tx) = &self.block_retrieval_tx {
            tx.push(peer_id, request)
        } else {
            Err(anyhow::anyhow!("Round manager not started"))
        }
    }

    fn process_local_timeout(&mut self, round: u64) {
        self.forward_to_round_manager(self.author, VerifiedEvent::LocalTimeout(round));
    }

    async fn await_reconfig_notification(&mut self) {
        let reconfig_notification = self
            .reconfig_events
            .next()
            .await
            .expect("Reconfig sender dropped, unable to start new epoch");
        self.start_new_epoch(reconfig_notification.on_chain_configs)
            .await;
    }

    pub async fn start(
        mut self,
        mut round_timeout_sender_rx: channel::Receiver<Round>,
        mut network_receivers: NetworkReceivers,
    ) {
        debug!("QS: Initial start");
        // initial start of the processor
        self.await_reconfig_notification().await;
        loop {
            ::futures::select! {
                (peer, msg) = network_receivers.consensus_messages.select_next_some() => {
                    if let Err(e) = self.process_message(peer, msg).await {
                        error!(epoch = self.epoch(), error = ?e, kind = error_kind(&e));
                    }
                },
                (peer, msg) = network_receivers.quorum_store_messages.select_next_some() => {
                    if let Err(e) = self.process_message(peer, msg).await {
                        error!(epoch = self.epoch(), error = ?e, kind = error_kind(&e));
                    }
                },
                (peer, request) = network_receivers.block_retrieval.select_next_some() => {
                    if let Err(e) = self.process_block_retrieval(peer, request) {
                        error!(epoch = self.epoch(), error = ?e, kind = error_kind(&e));
                    }
                },
                round = round_timeout_sender_rx.select_next_some() => {
                    self.process_local_timeout(round);
                },
            }
            // Continually capture the time of consensus process to ensure that clock skew between
            // validators is reasonable and to find any unusual (possibly byzantine) clock behavior.
            counters::OP_COUNTERS
                .gauge("time_since_epoch_ms")
                .set(duration_since_epoch().as_millis() as i64);
        }
    }
}<|MERGE_RESOLUTION|>--- conflicted
+++ resolved
@@ -13,7 +13,6 @@
         BlockReader, BlockStore,
     },
     counters,
-    data_manager::DataManager,
     error::{error_kind, DbError},
     experimental::{
         buffer_manager::{OrderedBlocks, ResetRequest},
@@ -47,18 +46,14 @@
     util::time_service::TimeService,
 };
 use anyhow::{bail, ensure, Context};
-<<<<<<< HEAD
 use aptos_config::config::{ConsensusConfig, NodeConfig, QuorumStoreConfig};
-use aptos_global_constants::CONSENSUS_KEY;
-=======
-use aptos_config::config::{ConsensusConfig, NodeConfig};
 use aptos_consensus_types::{
     common::{Author, Round},
     epoch_retrieval::EpochRetrievalRequest,
     request_response::PayloadRequest,
 };
 use aptos_event_notifications::ReconfigNotificationListener;
->>>>>>> 2334576f
+use aptos_global_constants::CONSENSUS_KEY;
 use aptos_infallible::{duration_since_epoch, Mutex};
 use aptos_logger::prelude::*;
 use aptos_mempool::QuorumStoreRequest;
@@ -75,15 +70,6 @@
     validator_verifier::ValidatorVerifier,
 };
 use channel::{aptos_channel, message_queues::QueueStyle};
-<<<<<<< HEAD
-use consensus_types::{
-    common::{Author, Round},
-    epoch_retrieval::EpochRetrievalRequest,
-    request_response::WrapperCommand,
-};
-use event_notifications::ReconfigNotificationListener;
-=======
->>>>>>> 2334576f
 use fail::fail_point;
 use futures::{
     channel::{
@@ -127,20 +113,12 @@
     self_sender: channel::Sender<Event<ConsensusMsg>>,
     network_sender: ConsensusNetworkSender,
     timeout_sender: channel::Sender<Round>,
-<<<<<<< HEAD
-    quorum_store_to_mempool_tx: Sender<QuorumStoreRequest>,
-=======
     quorum_store_enabled: bool,
     quorum_store_to_mempool_sender: Sender<QuorumStoreRequest>,
->>>>>>> 2334576f
     commit_state_computer: Arc<dyn StateComputer>,
     storage: Arc<dyn PersistentLivenessStorage>,
     safety_rules_manager: SafetyRulesManager,
     reconfig_events: ReconfigNotificationListener,
-<<<<<<< HEAD
-    data_manager: Arc<DataManager>,
-=======
->>>>>>> 2334576f
     // channels to buffer manager
     buffer_manager_msg_tx: Option<aptos_channel::Sender<AccountAddress, VerifiedEvent>>,
     buffer_manager_reset_tx: Option<UnboundedSender<ResetRequest>>,
@@ -172,14 +150,10 @@
         self_sender: channel::Sender<Event<ConsensusMsg>>,
         network_sender: ConsensusNetworkSender,
         timeout_sender: channel::Sender<Round>,
-        quorum_store_to_mempool_tx: Sender<QuorumStoreRequest>,
+        quorum_store_to_mempool_sender: Sender<QuorumStoreRequest>,
         commit_state_computer: Arc<dyn StateComputer>,
         storage: Arc<dyn PersistentLivenessStorage>,
         reconfig_events: ReconfigNotificationListener,
-<<<<<<< HEAD
-        data_manager: Arc<DataManager>,
-=======
->>>>>>> 2334576f
     ) -> Self {
         let author = node_config.validator_network.as_ref().unwrap().peer_id();
         let config = node_config.consensus.clone();
@@ -193,20 +167,12 @@
             self_sender,
             network_sender,
             timeout_sender,
-<<<<<<< HEAD
-            quorum_store_to_mempool_tx,
-=======
             quorum_store_enabled: false, // TODO: read form on chain config
             quorum_store_to_mempool_sender,
->>>>>>> 2334576f
             commit_state_computer,
             storage,
             safety_rules_manager,
             reconfig_events,
-<<<<<<< HEAD
-            data_manager,
-=======
->>>>>>> 2334576f
             buffer_manager_msg_tx: None,
             buffer_manager_reset_tx: None,
             round_manager_tx: None,
@@ -490,25 +456,14 @@
 
     fn spawn_direct_mempool_quorum_store(
         &mut self,
-<<<<<<< HEAD
-        consensus_to_quorum_store_rx: Receiver<WrapperCommand>,
-=======
         consensus_to_quorum_store_receiver: Receiver<PayloadRequest>,
->>>>>>> 2334576f
     ) {
         let quorum_store = DirectMempoolQuorumStore::new(
-            self.quorum_store_to_mempool_tx.clone(),
+            consensus_to_quorum_store_receiver,
+            self.quorum_store_to_mempool_sender.clone(),
             self.config.mempool_txn_pull_timeout_ms,
         );
-        // TODO: do we need to destroy the async thread with explicit shutdown?
-        tokio::spawn(quorum_store.start(consensus_to_quorum_store_rx));
-
-        // if let Err(e) = spawn_named!(
-        //     &("QuorumStore epoch ".to_owned() + &self.epoch().to_string()),
-        //     quorum_store.start(consensus_to_quorum_store_rx)
-        // ) {
-        //     debug!("QS: spawn_named quorum store error {:?}", e);
-        // }
+        spawn_named!("Quorum Store", quorum_store.start());
     }
 
     fn spawn_quorum_store(
@@ -598,7 +553,7 @@
     fn spawn_quorum_store_wrapper(
         &mut self,
         network_sender: NetworkSender,
-        consensus_to_quorum_store_rx: Receiver<WrapperCommand>,
+        consensus_to_quorum_store_rx: Receiver<PayloadRequest>,
         wrapper_to_quorum_store_tx: tokio::sync::mpsc::Sender<QuorumStoreCommand>,
         qs_config: &QuorumStoreConfig,
         num_validators: usize,
@@ -619,7 +574,7 @@
         let quorum_store_wrapper = QuorumStoreWrapper::new(
             self.epoch(),
             self.quorum_store_storage.clone(),
-            self.quorum_store_to_mempool_tx.clone(),
+            self.quorum_store_to_mempool_sender.clone(),
             wrapper_to_quorum_store_tx,
             self.config.mempool_txn_pull_timeout_ms,
             qs_config.mempool_txn_pull_max_count,
@@ -853,14 +808,48 @@
             ChainHealthBackoffConfig::new(self.config.chain_health_backoff.clone());
         let safety_rules_container = Arc::new(Mutex::new(safety_rules));
 
-<<<<<<< HEAD
-        self.commit_state_computer.new_epoch(&epoch_state);
-=======
-        let payload_manager = Arc::from(PayloadManager::DirectMempool); // TODO: check if QuorumStore is enabled.
+        // Start QuorumStore
+        let (consensus_to_quorum_store_tx, consensus_to_quorum_store_rx) =
+            mpsc::channel(self.config.intra_consensus_channel_buffer_size);
+        // TODO: clean this up
+        let (wrapper_quorum_store_tx, wrapper_quorum_store_rx) =
+            tokio::sync::mpsc::channel(config.channel_size);
+
+        let payload_manager = if self.config.use_quorum_store {
+            // TODO: grab config.
+            // TODO: think about these numbers
+            // LANDING QS TODO: move to config file
+            let config = QuorumStoreConfig::default();
+
+            // update the number of network_listener workers when start a new round_manager
+            self.num_network_workers_for_fragment = usize::max(
+                1,
+                epoch_state.verifier.len() / config.num_nodes_per_worker_handles,
+            );
+
+            let data_reader = self.spawn_quorum_store(
+                config.clone(),
+                network_sender.clone(),
+                epoch_state.verifier.clone(),
+                wrapper_quorum_store_rx,
+            );
+
+            Arc::from(PayloadManager::InQuorumStore(
+                data_reader,
+                Mutex::new(consensus_to_quorum_store_tx.clone()),
+            ))
+        } else {
+            Arc::from(PayloadManager::DirectMempool)
+        };
+
+        let payload_client = QuorumStoreClient::new(
+            consensus_to_quorum_store_tx,
+            self.config.quorum_store_poll_count, // TODO: consider moving it to a quorum store config in later PRs.
+            self.config.quorum_store_pull_timeout_ms,
+        );
 
         self.commit_state_computer
             .new_epoch(&epoch_state, payload_manager.clone());
->>>>>>> 2334576f
         let state_computer = if onchain_config.decoupled_execution() {
             Arc::new(self.spawn_decoupled_execution(
                 safety_rules_container.clone(),
@@ -878,41 +867,13 @@
             self.config.max_pruned_blocks_in_mem,
             Arc::clone(&self.time_service),
             onchain_config.back_pressure_limit(),
-<<<<<<< HEAD
-            self.data_manager.clone(),
-=======
-            payload_manager,
->>>>>>> 2334576f
+            payload_manager.clone(),
         ));
 
-        // Start QuorumStore
-        let (consensus_to_quorum_store_tx, consensus_to_quorum_store_rx) =
-            mpsc::channel(self.config.intra_consensus_channel_buffer_size);
-<<<<<<< HEAD
-        if self.config.use_quorum_store {
-            // TODO: grab config.
-            // TODO: think about these numbers
-            // LANDING QS TODO: move to config file
-            let config = QuorumStoreConfig::default();
-
-            // update the number of network_listener workers when start a new round_manager
-            self.num_network_workers_for_fragment = usize::max(
-                1,
-                epoch_state.verifier.len() / config.num_nodes_per_worker_handles,
-            );
-
+        // TODO: cleanup
+        if quorum_store_enabled {
             let (wrapper_quorum_store_tx, wrapper_quorum_store_rx) =
                 tokio::sync::mpsc::channel(config.channel_size);
-            let data_reader = self.spawn_quorum_store(
-                config.clone(),
-                network_sender.clone(),
-                epoch_state.verifier.clone(),
-                wrapper_quorum_store_rx,
-            );
-
-            self.data_manager.enable_quorum_store();
-            self.data_manager
-                .new_epoch(data_reader.clone(), consensus_to_quorum_store_tx.clone());
 
             self.spawn_quorum_store_wrapper(
                 network_sender.clone(),
@@ -925,19 +886,6 @@
         } else {
             self.spawn_direct_mempool_quorum_store(consensus_to_quorum_store_rx);
         }
-
-        let payload_manager = QuorumStoreClient::new(
-            consensus_to_quorum_store_tx,
-            self.config.quorum_store_poll_count,
-=======
-        self.spawn_direct_mempool_quorum_store(consensus_to_quorum_store_rx);
-
-        let payload_client = QuorumStoreClient::new(
-            consensus_to_quorum_store_tx,
-            self.config.quorum_store_poll_count, // TODO: consider moving it to a quorum store config in later PRs.
->>>>>>> 2334576f
-            self.config.quorum_store_pull_timeout_ms,
-        );
 
         info!(epoch = epoch, "Create ProposalGenerator");
         // txn manager is required both by proposal generator (to pull the proposers)
@@ -1047,13 +995,11 @@
             // same epoch -> run well-formedness + signature check
             let verified_event = monitor!(
                 "verify_message",
-                unverified_event
-                    .clone()
-<<<<<<< HEAD
-                    .verify(peer_id, &self.epoch_state().verifier)
-=======
-                    .verify(&self.epoch_state().verifier, self.quorum_store_enabled)
->>>>>>> 2334576f
+                unverified_event.clone().verify(
+                    peer_id,
+                    &self.epoch_state().verifier,
+                    self.quorum_store_enabled
+                )
             )
             .context("[EpochManager] Verify event")
             .map_err(|err| {
