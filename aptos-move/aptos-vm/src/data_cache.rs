// Copyright © Aptos Foundation
// Parts of the project are originally copyright © Meta Platforms, Inc.
// SPDX-License-Identifier: Apache-2.0
//! Scratchpad for on chain values during the execution.

use crate::{
    aptos_vm_impl::gas_config,
    move_vm_ext::{get_max_binary_format_version, MoveResolverExt},
};
#[allow(unused_imports)]
use anyhow::Error;
use aptos_framework::natives::state_storage::StateStorageUsageResolver;
use aptos_state_view::StateView;
use aptos_types::{
    access_path::AccessPath,
    on_chain_config::{ConfigStorage, Features, OnChainConfig},
    state_store::{state_key::StateKey, state_storage_usage::StateStorageUsage},
};
use move_binary_format::{errors::*, CompiledModule};
use move_core_types::{
    account_address::AccountAddress,
    language_storage::{ModuleId, StructTag},
    metadata::Metadata,
    resolver::ModuleResolver,
    vm_status::StatusCode,
};
use move_table_extension::{TableHandle, TableResolver};
<<<<<<< HEAD
use move_vm_types::{resolver::ResourceRefResolver, types::ResourceRef};
use std::{collections::BTreeMap, ops::Deref};
=======
use std::{cell::RefCell, collections::BTreeMap, ops::Deref};
>>>>>>> 32771004

pub(crate) fn get_resource_group_from_metadata(
    struct_tag: &StructTag,
    metadata: &[Metadata],
) -> Option<StructTag> {
    let metadata = aptos_framework::get_metadata(metadata)?;
    metadata
        .struct_attributes
        .get(struct_tag.name.as_ident_str().as_str())?
        .iter()
        .find_map(|attr| attr.get_resource_group_member())
}

/// Adapter to convert a `StateView` into a `MoveResolverExt`.
pub struct StorageAdapter<'a, S> {
    state_store: &'a S,
    resource_group_cache:
        RefCell<BTreeMap<AccountAddress, BTreeMap<StructTag, BTreeMap<StructTag, Vec<u8>>>>>,
}

impl<'a, S: StateView> StorageAdapter<'a, S> {
    pub fn new(state_store: &'a S) -> Self {
        Self {
            state_store,
            resource_group_cache: RefCell::new(BTreeMap::new()),
        }
    }

    pub fn get(&self, access_path: AccessPath) -> PartialVMResult<Option<Vec<u8>>> {
        self.state_store
            .get_state_value_bytes(&StateKey::access_path(access_path))
            .map_err(|_| PartialVMError::new(StatusCode::STORAGE_ERROR))
    }

    fn get_any_resource(
        &self,
        address: &AccountAddress,
        struct_tag: &StructTag,
        metadata: &[Metadata],
    ) -> Result<Option<Vec<u8>>, VMError> {
        let resource_group = get_resource_group_from_metadata(struct_tag, metadata);
        if let Some(resource_group) = resource_group {
            let mut cache = self.resource_group_cache.borrow_mut();
            let cache = cache.entry(*address).or_insert_with(BTreeMap::new);
            if let Some(group_data) = cache.get_mut(&resource_group) {
                // This resource group is already cached for this address. So just return the
                // cached value.
                return Ok(group_data.get(struct_tag).cloned());
            }
            let group_data = self.get_resource_group_data(address, &resource_group)?;
            if let Some(group_data) = group_data {
                let group_data: BTreeMap<StructTag, Vec<u8>> = bcs::from_bytes(&group_data)
                    .map_err(|_| {
                        PartialVMError::new(StatusCode::UNKNOWN_INVARIANT_VIOLATION_ERROR)
                            .finish(Location::Undefined)
                    })?;
                let res = group_data.get(struct_tag).cloned();
                cache.insert(resource_group, group_data);
                Ok(res)
            } else {
                cache.insert(resource_group, BTreeMap::new());
                Ok(None)
            }
        } else {
            self.get_standard_resource(address, struct_tag)
        }
    }
}

impl<'a, S: StateView> MoveResolverExt for StorageAdapter<'a, S> {
    fn get_resource_group_data(
        &self,
        address: &AccountAddress,
        resource_group: &StructTag,
    ) -> Result<Option<Vec<u8>>, VMError> {
        let ap = AccessPath::resource_group_access_path(*address, resource_group.clone());
        self.get(ap).map_err(|e| e.finish(Location::Undefined))
    }

    fn get_standard_resource(
        &self,
        address: &AccountAddress,
        struct_tag: &StructTag,
    ) -> Result<Option<Vec<u8>>, VMError> {
        let ap = AccessPath::resource_access_path(*address, struct_tag.clone()).map_err(|_| {
            PartialVMError::new(StatusCode::TOO_MANY_TYPE_NODES).finish(Location::Undefined)
        })?;
        self.get(ap).map_err(|e| e.finish(Location::Undefined))
    }

    fn release_resource_group_cache(
        &self,
        address: &AccountAddress,
        resource_group: &StructTag,
    ) -> Option<BTreeMap<StructTag, Vec<u8>>> {
        self.resource_group_cache
            .borrow_mut()
            .get_mut(address)?
            .remove(resource_group)
    }
}

impl<'a, S: StateView> ResourceRefResolver for StorageAdapter<'a, S> {
    fn get_resource_ref_with_metadata(
        &self,
        address: &AccountAddress,
        tag: &StructTag,
        metadata: &[Metadata],
<<<<<<< HEAD
    ) -> anyhow::Result<Option<ResourceRef>> {
        Ok(self
            .get_resource_bytes_with_metadata(address, tag, metadata)?
            .map(ResourceRef::Serialized))
    }

    fn get_resource_bytes_with_metadata(
        &self,
        address: &AccountAddress,
        tag: &StructTag,
        metadata: &[Metadata],
    ) -> anyhow::Result<Option<Vec<u8>>> {
        Ok(get_any_resource(self, address, tag, metadata)?)
=======
    ) -> Result<Option<Vec<u8>>, Error> {
        Ok(self.get_any_resource(address, struct_tag, metadata)?)
>>>>>>> 32771004
    }
}

impl<'a, S: StateView> ModuleResolver for StorageAdapter<'a, S> {
    fn get_module_metadata(&self, module_id: &ModuleId) -> Vec<Metadata> {
        let module_bytes = match self.get_module(module_id) {
            Ok(Some(bytes)) => bytes,
            _ => return vec![],
        };
        let (_, gas_feature_version) = gas_config(self);
        let features = Features::fetch_config(self).unwrap_or_default();
        let max_binary_format_version =
            get_max_binary_format_version(&features, gas_feature_version);
        let module = match CompiledModule::deserialize_with_max_version(
            &module_bytes,
            max_binary_format_version,
        ) {
            Ok(module) => module,
            _ => return vec![],
        };
        module.metadata
    }

    fn get_module(&self, module_id: &ModuleId) -> Result<Option<Vec<u8>>, Error> {
        // REVIEW: cache this?
        let ap = AccessPath::from(module_id);
        Ok(self.get(ap).map_err(|e| e.finish(Location::Undefined))?)
    }
}

impl<'a, S: StateView> TableResolver for StorageAdapter<'a, S> {
    fn resolve_table_entry(
        &self,
        handle: &TableHandle,
        key: &[u8],
    ) -> Result<Option<Vec<u8>>, Error> {
        self.get_state_value_bytes(&StateKey::table_item((*handle).into(), key.to_vec()))
    }
}

impl<'a, S: StateView> ConfigStorage for StorageAdapter<'a, S> {
    fn fetch_config(&self, access_path: AccessPath) -> Option<Vec<u8>> {
        self.get(access_path).ok()?
    }
}

impl<'a, S: StateView> StateStorageUsageResolver for StorageAdapter<'a, S> {
    fn get_state_storage_usage(&self) -> Result<StateStorageUsage, Error> {
        self.get_usage()
    }
}

impl<'a, S> Deref for StorageAdapter<'a, S> {
    type Target = S;

    fn deref(&self) -> &Self::Target {
        self.state_store
    }
}

pub trait AsMoveResolver<S> {
    fn as_move_resolver(&self) -> StorageAdapter<S>;
}

impl<S: StateView> AsMoveResolver<S> for S {
    fn as_move_resolver(&self) -> StorageAdapter<S> {
        StorageAdapter::new(self)
    }
}<|MERGE_RESOLUTION|>--- conflicted
+++ resolved
@@ -25,12 +25,8 @@
     vm_status::StatusCode,
 };
 use move_table_extension::{TableHandle, TableResolver};
-<<<<<<< HEAD
 use move_vm_types::{resolver::ResourceRefResolver, types::ResourceRef};
-use std::{collections::BTreeMap, ops::Deref};
-=======
 use std::{cell::RefCell, collections::BTreeMap, ops::Deref};
->>>>>>> 32771004
 
 pub(crate) fn get_resource_group_from_metadata(
     struct_tag: &StructTag,
@@ -139,7 +135,6 @@
         address: &AccountAddress,
         tag: &StructTag,
         metadata: &[Metadata],
-<<<<<<< HEAD
     ) -> anyhow::Result<Option<ResourceRef>> {
         Ok(self
             .get_resource_bytes_with_metadata(address, tag, metadata)?
@@ -152,11 +147,7 @@
         tag: &StructTag,
         metadata: &[Metadata],
     ) -> anyhow::Result<Option<Vec<u8>>> {
-        Ok(get_any_resource(self, address, tag, metadata)?)
-=======
-    ) -> Result<Option<Vec<u8>>, Error> {
-        Ok(self.get_any_resource(address, struct_tag, metadata)?)
->>>>>>> 32771004
+        Ok(self.get_any_resource(address, tag, metadata)?)
     }
 }
 
