--- conflicted
+++ resolved
@@ -69,16 +69,6 @@
     context: &mut SafeNativeContext,
     _ty_args: Vec<Type>,
     mut arguments: VecDeque<Value>,
-<<<<<<< HEAD
-) -> PartialVMResult<NativeResult> {
-    debug_assert!(_ty_args.is_empty());
-    debug_assert!(arguments.len() == 1);
-
-    let bytes = pop_arg!(arguments, Vec<u8>);
-    let cost = gas_params.scalar_uniform_from_64_bytes * NumArgs::one()
-        + gas_params.sha2_512_per_hash * NumArgs::one()
-        + gas_params.sha2_512_per_byte * NumBytes::new(bytes.len() as u64);
-=======
 ) -> SafeNativeResult<SmallVec<[Value; 1]>> {
     safely_assert_eq!(_ty_args.len(), 0);
     safely_assert_eq!(arguments.len(), 1);
@@ -91,7 +81,6 @@
             + gas_params.sha512_per_byte * NumBytes::new(bytes.len() as u64),
     )?;
 
->>>>>>> 9d408822
     let s = Scalar::hash_from_bytes::<Sha512>(bytes.as_slice());
 
     Ok(smallvec![Value::vector_u8(s.to_bytes().to_vec())])
