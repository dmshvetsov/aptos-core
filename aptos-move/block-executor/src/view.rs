--- conflicted
+++ resolved
@@ -225,16 +225,12 @@
                         .map_err(|pe| pe.finish(Location::Undefined).into_vm_status())?;
                     Ok(Some(StateValue::new_legacy(serialize(&result))))
                 },
-<<<<<<< HEAD
                 // ExecutionHalted indicates that the parallel execution is halted.
                 // The read should return immediately and log the error.
                 ReadResult::ExecutionHalted => Err(anyhow::Error::new(VMStatus::Error(
                     StatusCode::STORAGE_ERROR,
                 ))),
-                ReadResult::None => self.base_view.get_state_value(state_key),
-=======
                 ReadResult::None => self.get_base_value(state_key),
->>>>>>> 4b8180c6
             },
             ViewMapKind::BTree(map) => map.get(state_key).map_or_else(
                 || self.get_base_value(state_key),
